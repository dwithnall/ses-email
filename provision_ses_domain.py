#!/usr/bin/env python3
"""Main entry point for SES domain provisioning tool."""

import sys
import argparse
from utils import init_log_file, close_log_file, log_print
from config import load_config
from aws_clients import init_aws_clients
from cloudflare_ops import (
    init_cloudflare_client,
    get_zone_id,
    create_ses_dns_records,
    remove_ses_records_from_cloudflare
)
from ses_ops import configure_ses_identity
from iam_ops import create_iam_user_and_policy, create_smtp_credentials, remove_iam_user_and_policy
from output import print_credentials, print_manual_dns_records


def main():
    """
    Main function to provision a domain with SES, create a dedicated IAM user,
    and configure all necessary DNS records in CloudFlare.
    """
    parser = argparse.ArgumentParser(
        description="Provision a domain for Amazon SES, create a sending user, and configure CloudFlare DNS.",
        formatter_class=argparse.RawTextHelpFormatter
    )
    parser.add_argument("domain", help="The domain name to provision (e.g., example.com)")
    parser.add_argument("--config", default="config.ini", help="Path to the configuration file (default: config.ini)")
    parser.add_argument("--mail-from-subdomain", default="mail", help="Subdomain for the custom MAIL FROM address (e.g., 'mail' for mail.example.com)")
<<<<<<< HEAD
    parser.add_argument("--no-cloudflare", action="store_true", help="Skip CloudFlare DNS record creation (you'll need to manually create DNS records)")
    parser.add_argument("--enable-feedback", action="store_true", help="Enable SES feedback email forwarding for bounces and complaints")
    parser.add_argument("--remove-cloudflare-records", action="store_true", help="Remove all SES-related DNS records from CloudFlare for this domain")
    parser.add_argument("--remove-aws-resources", action="store_true", help="Remove IAM user and policy for this domain")
=======
    parser.add_argument("--skip-ses", action="store_true", help="Skip SES identity setup, IAM user creation, and SMTP credential generation")
    parser.add_argument("--skip-cloudflare", action="store_true", help="Skip Cloudflare DNS record creation")
    parser.add_argument("--skip-mx", action="store_true", help="Skip MX record creation (optional for outgoing-only transactional email)")
>>>>>>> 94e49571
    args = parser.parse_args()

    domain_name = args.domain
    mail_from_subdomain = f"{args.mail_from_subdomain}.{domain_name}"
    
    # Initialize logging
    log_filename = init_log_file(domain_name)

    # Load configuration
    aws_config, cf_api_token = load_config(args.config, require_cloudflare=not args.no_cloudflare)

    # Initialize AWS clients
    ses_client, iam_client, _, aws_account_id = init_aws_clients(aws_config)
    
<<<<<<< HEAD
    # Handle cleanup operations if requested
    cleanup_performed = False
    
    # Handle AWS resource cleanup if requested
    if args.remove_aws_resources:
        user_removed, policy_removed = remove_iam_user_and_policy(
            iam_client, domain_name, aws_account_id
        )
        log_print("\n--- ✅ AWS Resource Cleanup Complete! ✅ ---")
        if user_removed:
            log_print(f"Removed IAM user for domain '{domain_name}'.")
        if policy_removed:
            log_print(f"Removed IAM policy for domain '{domain_name}'.")
        if not user_removed and not policy_removed:
            log_print("No AWS resources found to remove.")
        cleanup_performed = True
    
    # Initialize CloudFlare client if needed for cleanup
    cf_client = None
    zone_id = None
    if args.remove_cloudflare_records:
        if args.no_cloudflare:
            log_print("\n  > Error: Cannot remove CloudFlare records when --no-cloudflare is set.", file=sys.stderr)
            close_log_file()
            sys.exit(1)
        cf_client = init_cloudflare_client(cf_api_token)
        zone_id = get_zone_id(cf_client, domain_name)
    
    # Handle CloudFlare record cleanup if requested
    if args.remove_cloudflare_records:
        removed = remove_ses_records_from_cloudflare(
            cf_client, zone_id, domain_name, mail_from_subdomain, aws_config['region']
        )
        log_print("\n--- ✅ CloudFlare Cleanup Complete! ✅ ---")
        log_print(f"Removed {removed} SES-related DNS record(s) from CloudFlare.")
        cleanup_performed = True
    
    # Exit if cleanup was performed
    if cleanup_performed:
        log_print(f"\nLog file saved: {log_filename}")
        close_log_file()
        sys.exit(0)
    
    # Initialize CloudFlare client for normal provisioning
    if not args.no_cloudflare:
        cf_client = init_cloudflare_client(cf_api_token)
        zone_id = get_zone_id(cf_client, domain_name)
    else:
        log_print("\n[Step 2/7] Skipping CloudFlare domain validation (--no-cloudflare flag).")

    # Configure SES identity
    ses_txt_token, dkim_tokens = configure_ses_identity(
        ses_client, domain_name, mail_from_subdomain, args.enable_feedback
    )

    # Create IAM user and policy
    iam_user_name = create_iam_user_and_policy(
        iam_client, domain_name, aws_config['region'], aws_account_id
    )

    # Generate SMTP credentials
    smtp_user, smtp_pass = create_smtp_credentials(iam_client, iam_user_name)

    # Create DNS records in CloudFlare or print manual instructions
    if not args.no_cloudflare:
        create_ses_dns_records(
            cf_client, zone_id, domain_name, mail_from_subdomain,
            aws_config['region'], ses_txt_token, dkim_tokens
        )
    else:
        print_manual_dns_records(
            domain_name, mail_from_subdomain, aws_config['region'],
            ses_txt_token, dkim_tokens
        )
=======
    try:
        # Load AWS credentials
        aws_access_key = config['AWS']['access_key_id']
        aws_secret_key = config['AWS']['secret_access_key']
        aws_region = config['AWS']['region']
        log_print("  > AWS configuration loaded successfully.")
    except KeyError as e:
        log_print(f"  > Error: Missing key {e} in the configuration file.", file=sys.stderr)
        log_print("  > Please ensure your config file has [AWS] section with all required keys.", file=sys.stderr)
        sys.exit(1)
    
    # Load CloudFlare credentials only if not skipping CloudFlare
    cf_api_token = None
    if not args.skip_cloudflare:
        try:
            cf_api_token = config['Cloudflare']['api_token']
            log_print("  > CloudFlare configuration loaded successfully.")
        except KeyError as e:
            log_print(f"  > Error: Missing key {e} in the configuration file.", file=sys.stderr)
            log_print("  > Please ensure your config file has [Cloudflare] section with api_token.", file=sys.stderr)
            sys.exit(1)

    # --- 2. Initialize Clients ---
    try:
        ses_client = boto3.client(
            "ses", 
            region_name=aws_region,
            aws_access_key_id=aws_access_key,
            aws_secret_access_key=aws_secret_key
        )
        iam_client = boto3.client(
            "iam",
            aws_access_key_id=aws_access_key,
            aws_secret_access_key=aws_secret_key
        )
        sts_client = boto3.client(
            "sts",
            aws_access_key_id=aws_access_key,
            aws_secret_access_key=aws_secret_key
        )
        cf_client = None
        if not args.skip_cloudflare:
            cf_client = Cloudflare(api_token=cf_api_token)
        aws_account_id = sts_client.get_caller_identity()["Account"]
        if args.skip_cloudflare:
            log_print("Successfully initialized AWS (SES, IAM, STS) clients.")
        else:
            log_print("Successfully initialized AWS (SES, IAM, STS) and CloudFlare clients.")
        log_print(f"  > Using AWS Account ID: {aws_account_id}")
        log_print(f"  > Using AWS Region: {aws_region}")
    except Exception as e:
        log_print(f"\nError initializing clients: {e}", file=sys.stderr)
        sys.exit(1)

    # --- 3. Validate Domain in CloudFlare ---
    zone_id = None
    if not args.skip_cloudflare:
        log_print(f"\n[Step 2/7] Validating domain '{domain_name}' in CloudFlare...")
        try:
            zones_response = cf_client.zones.list(name=domain_name)
            zones = zones_response.result
            
            if not zones:
                log_print(f"  > Error: Domain '{domain_name}' not found in your CloudFlare account.", file=sys.stderr)
                log_print("  > Please ensure the domain is added to CloudFlare before running this script.", file=sys.stderr)
                sys.exit(1)
            zone_id = zones[0].id
            log_print(f"  > Success: Found CloudFlare Zone ID: {zone_id}")
        except Exception as e:
            log_print(f"  > Error fetching CloudFlare Zone ID: {e}", file=sys.stderr)
            sys.exit(1)
    else:
        log_print(f"\n[Step 2/7] Skipping CloudFlare domain validation (--skip-cloudflare flag set)")

    # --- 4. Set up SES Identities (Domain, DKIM, MAIL FROM) ---
    ses_txt_token = None
    dkim_tokens = None
    smtp_user = None
    smtp_pass = None
    iam_user_name = None
    
    if not args.skip_ses:
        log_print(f"\n[Step 3/7] Configuring SES Identities for '{domain_name}'...")
        try:
            ver_identity_resp = ses_client.verify_domain_identity(Domain=domain_name)
            ses_txt_token = ver_identity_resp['VerificationToken']
            log_print("  > SES domain verification token received.")

            ver_dkim_resp = ses_client.verify_domain_dkim(Domain=domain_name)
            dkim_tokens = ver_dkim_resp['DkimTokens']
            log_print("  > SES DKIM tokens received.")

            ses_client.set_identity_mail_from_domain(
                Identity=domain_name,
                MailFromDomain=mail_from_subdomain,
                BehaviorOnMXFailure='UseDefaultValue'
            )
            log_print(f"  > SES MAIL FROM domain configured for '{mail_from_subdomain}'.")
        except ClientError as e:
            log_print(f"  > Error during SES configuration: {e}", file=sys.stderr)
            sys.exit(1)

        # --- 5. Create Dedicated IAM User and Policy ---
        log_print(f"\n[Step 4/7] Creating dedicated IAM user and policy...")
        iam_user_name = f"ses-sender-{domain_name.replace('.', '-')}"
        policy_name = f"ses-send-only-{domain_name.replace('.', '-')}"
        policy_arn = f"arn:aws:iam::{aws_account_id}:policy/{policy_name}"

        try:
            iam_client.create_user(UserName=iam_user_name)
            log_print(f"  > IAM User '{iam_user_name}' created.")
        except iam_client.exceptions.EntityAlreadyExistsException:
            log_print(f"  > Info: IAM User '{iam_user_name}' already exists. Skipping creation.")

        policy_document = {
            "Version": "2012-10-17",
            "Statement": [
                {
                    "Effect": "Allow",
                    "Action": [
                        "ses:SendRawEmail",
                        "ses:SendEmail"
                    ],
                    "Resource": f"arn:aws:ses:{aws_region}:{aws_account_id}:identity/{domain_name}"
                },
                {
                    "Effect": "Allow",
                    "Action": [
                        "ses:ListIdentities",
                        "ses:GetIdentityVerificationAttributes",
                        "ses:GetIdentityDkimAttributes"
                    ],
                    "Resource": "*"
                }
            ]
        }
        
        try:
            policy_response = iam_client.create_policy(
                PolicyName=policy_name,
                PolicyDocument=json.dumps(policy_document),
                Description=f"Allows sending email only via SES for the domain {domain_name}"
            )
            iam_client.attach_user_policy(UserName=iam_user_name, PolicyArn=policy_response['Policy']['Arn'])
            log_print(f"  > IAM Policy '{policy_name}' created and attached to user.")
        except iam_client.exceptions.EntityAlreadyExistsException:
            log_print(f"  > Info: IAM Policy '{policy_name}' already exists. Attaching to user.")
            iam_client.attach_user_policy(UserName=iam_user_name, PolicyArn=policy_arn)

        # --- 6. Generate SMTP Credentials for the new User ---
        log_print(f"\n[Step 5/7] Generating SMTP credentials for user '{iam_user_name}'...")
        try:
            keys = iam_client.create_access_key(UserName=iam_user_name)
            smtp_user = keys['AccessKey']['AccessKeyId']
            smtp_pass = keys['AccessKey']['SecretAccessKey']
            log_print("  > Success: SMTP credentials generated.")
        except ClientError as e:
            log_print(f"  > Error creating access key: {e}", file=sys.stderr)
            log_print("  > Cannot proceed. No credentials to output.", file=sys.stderr)
            sys.exit(1)
    else:
        log_print(f"\n[Step 3/7] Skipping SES identity setup (--skip-ses flag set)")
        log_print(f"[Step 4/7] Skipping IAM user creation (--skip-ses flag set)")
        log_print(f"[Step 5/7] Skipping SMTP credential generation (--skip-ses flag set)")

    # --- 7. Create All DNS Records in CloudFlare ---
    if not args.skip_cloudflare:
        log_print(f"\n[Step 6/7] Creating all required DNS records in CloudFlare...")
        if args.skip_ses:
            log_print("  > Error: Cannot create Cloudflare DNS records without SES tokens.", file=sys.stderr)
            log_print("  > Please run without --skip-ses to generate the required SES tokens first.", file=sys.stderr)
            sys.exit(1)
        
        create_cf_record(cf_client, zone_id, 'TXT', f"_amazonses.{domain_name}", ses_txt_token)
        for token in dkim_tokens:
            create_cf_record(cf_client, zone_id, 'CNAME', f"{token}._domainkey.{domain_name}", f"{token}.dkim.amazonses.com")
        if not args.skip_mx:
            create_cf_record(cf_client, zone_id, 'MX', mail_from_subdomain, f"feedback-smtp.{aws_region}.amazonses.com", priority=10)
        create_cf_record(cf_client, zone_id, 'TXT', mail_from_subdomain, '"v=spf1 include:amazonses.com ~all"')
        create_cf_record(cf_client, zone_id, 'TXT', f"_dmarc.{domain_name}", f"v=DMARC1; p=none; rua=mailto:dmarc-reports@{domain_name};")
        log_print("  > Note: DMARC record created with a 'none' policy. You can strengthen this to 'quarantine' or 'reject' later.")
        if args.skip_mx:
            log_print("  > Note: MX record skipped (optional for outgoing-only transactional email)")
        
        # Output DNS settings summary to log
        log_print(f"\n  > DNS Records Created/Updated:")
        record_num = 1
        log_print(f"    {record_num}. TXT Record: _amazonses.{domain_name} = {ses_txt_token}")
        record_num += 1
        for token in dkim_tokens:
            log_print(f"    {record_num}. CNAME Record: {token}._domainkey.{domain_name} -> {token}.dkim.amazonses.com")
            record_num += 1
        if not args.skip_mx:
            log_print(f"    {record_num}. MX Record: {mail_from_subdomain} -> feedback-smtp.{aws_region}.amazonses.com (Priority: 10)")
            record_num += 1
        log_print(f"    {record_num}. TXT Record: {mail_from_subdomain} = \"v=spf1 include:amazonses.com ~all\"")
        record_num += 1
        log_print(f"    {record_num}. TXT Record: _dmarc.{domain_name} = v=DMARC1; p=none; rua=mailto:dmarc-reports@{domain_name};")
    else:
        log_print(f"\n[Step 6/7] Skipping Cloudflare DNS record creation (--skip-cloudflare flag set)")
        if not args.skip_ses and ses_txt_token and dkim_tokens:
            log_print(f"\n  > Required DNS Records (create these manually in your DNS provider):")
            log_print(f"\n  {'='*70}")
            log_print(f"  DNS RECORD #1 - Domain Verification (TXT)")
            log_print(f"  {'='*70}")
            log_print(f"  Type:    TXT")
            log_print(f"  Name:    _amazonses.{domain_name}")
            log_print(f"  Value:   {ses_txt_token}")
            log_print(f"  TTL:     3600 (or your provider's default)")
            log_print()
            log_print(f"  {'='*70}")
            log_print(f"  DNS RECORDS #2 - DKIM Signing (CNAME)")
            log_print(f"  {'='*70}")
            for i, token in enumerate(dkim_tokens, 1):
                log_print(f"  Record {i}:")
                log_print(f"    Type:    CNAME")
                log_print(f"    Name:    {token}._domainkey.{domain_name}")
                log_print(f"    Value:   {token}.dkim.amazonses.com")
                log_print(f"    TTL:     3600 (or your provider's default)")
                if i < len(dkim_tokens):
                    log_print()
            log_print()
            record_num = 3
            if not args.skip_mx:
                log_print(f"  {'='*70}")
                log_print(f"  DNS RECORD #{record_num} - MAIL FROM (MX)")
                log_print(f"  {'='*70}")
                log_print(f"  Type:    MX")
                log_print(f"  Name:    {mail_from_subdomain}")
                log_print(f"  Value:   feedback-smtp.{aws_region}.amazonses.com")
                log_print(f"  Priority: 10")
                log_print(f"  TTL:     3600 (or your provider's default)")
                log_print(f"  Note:    Optional for outgoing-only transactional email")
                log_print()
                record_num += 1
            log_print(f"  {'='*70}")
            log_print(f"  DNS RECORD #{record_num} - SPF (TXT)")
            log_print(f"  {'='*70}")
            log_print(f"  Type:    TXT")
            log_print(f"  Name:    {mail_from_subdomain}")
            log_print(f"  Value:   \"v=spf1 include:amazonses.com ~all\"")
            log_print(f"  TTL:     3600 (or your provider's default)")
            log_print()
            record_num += 1
            log_print(f"  {'='*70}")
            log_print(f"  DNS RECORD #{record_num} - DMARC (TXT)")
            log_print(f"  {'='*70}")
            log_print(f"  Type:    TXT")
            log_print(f"  Name:    _dmarc.{domain_name}")
            log_print(f"  Value:   v=DMARC1; p=none; rua=mailto:dmarc-reports@{domain_name};")
            log_print(f"  TTL:     3600 (or your provider's default)")
            log_print(f"  Note:    DMARC is set to 'none' policy. You can strengthen this to")
            log_print(f"           'quarantine' or 'reject' later.")
            log_print(f"  {'='*70}")

    # --- 8. Output Final Credentials and Instructions ---
    log_print("\n--- ✅ Provisioning Complete! ✅ ---")
    if not args.skip_ses and smtp_user and smtp_pass:
        log_print("\n[Step 7/7] Your application credentials are listed below.")
        log_print("\n" + "="*60)
        log_print("      SAVE THESE CREDENTIALS NOW. YOU CANNOT RETRIEVE THE      ")
        log_print("             SECRET KEY AGAIN AFTER THIS.                      ")
        log_print("="*60)
        log_print()
        log_print("AWS ACCESS KEYS (for programmatic access):")
        log_print(f"  AWS_ACCESS_KEY_ID:     {smtp_user}")
        log_print(f"  AWS_SECRET_ACCESS_KEY: {smtp_pass}")
        log_print(f"  AWS_REGION:            {aws_region}")
        log_print()
        log_print("SES SMTP CREDENTIALS (for email sending):")
        log_print(f"  SES SMTP Endpoint:     email-smtp.mail.{aws_region}.amazonaws.com")
        log_print(f"  SMTP Username:         {smtp_user}")
        log_print(f"  SMTP Password:         {smtp_pass}")
        log_print()
        log_print("Fluentmail credentials (paste into WordPress Config):")
        log_print(f"define('FLUENTMAIL_AWS_ACCESS_KEY_ID', '{smtp_user}');")
        log_print(f"define('FLUENTMAIL_AWS_SECRET_ACCESS_KEY', '{smtp_pass}');")
        log_print()
        log_print("="*60)
    else:
        log_print("\n[Step 7/7] Skipping credential output (--skip-ses flag set)")
>>>>>>> 94e49571

    # Print credentials and instructions
    print_credentials(
        smtp_user, smtp_pass, aws_config['region'], domain_name,
        args.enable_feedback, args.no_cloudflare
    )
    
    # Close log file
    log_print(f"\nLog file saved: {log_filename}")
    close_log_file()


if __name__ == "__main__":
    main()<|MERGE_RESOLUTION|>--- conflicted
+++ resolved
@@ -29,16 +29,13 @@
     parser.add_argument("domain", help="The domain name to provision (e.g., example.com)")
     parser.add_argument("--config", default="config.ini", help="Path to the configuration file (default: config.ini)")
     parser.add_argument("--mail-from-subdomain", default="mail", help="Subdomain for the custom MAIL FROM address (e.g., 'mail' for mail.example.com)")
-<<<<<<< HEAD
     parser.add_argument("--no-cloudflare", action="store_true", help="Skip CloudFlare DNS record creation (you'll need to manually create DNS records)")
     parser.add_argument("--enable-feedback", action="store_true", help="Enable SES feedback email forwarding for bounces and complaints")
     parser.add_argument("--remove-cloudflare-records", action="store_true", help="Remove all SES-related DNS records from CloudFlare for this domain")
     parser.add_argument("--remove-aws-resources", action="store_true", help="Remove IAM user and policy for this domain")
-=======
     parser.add_argument("--skip-ses", action="store_true", help="Skip SES identity setup, IAM user creation, and SMTP credential generation")
     parser.add_argument("--skip-cloudflare", action="store_true", help="Skip Cloudflare DNS record creation")
     parser.add_argument("--skip-mx", action="store_true", help="Skip MX record creation (optional for outgoing-only transactional email)")
->>>>>>> 94e49571
     args = parser.parse_args()
 
     domain_name = args.domain
@@ -53,7 +50,6 @@
     # Initialize AWS clients
     ses_client, iam_client, _, aws_account_id = init_aws_clients(aws_config)
     
-<<<<<<< HEAD
     # Handle cleanup operations if requested
     cleanup_performed = False
     
@@ -128,289 +124,6 @@
             domain_name, mail_from_subdomain, aws_config['region'],
             ses_txt_token, dkim_tokens
         )
-=======
-    try:
-        # Load AWS credentials
-        aws_access_key = config['AWS']['access_key_id']
-        aws_secret_key = config['AWS']['secret_access_key']
-        aws_region = config['AWS']['region']
-        log_print("  > AWS configuration loaded successfully.")
-    except KeyError as e:
-        log_print(f"  > Error: Missing key {e} in the configuration file.", file=sys.stderr)
-        log_print("  > Please ensure your config file has [AWS] section with all required keys.", file=sys.stderr)
-        sys.exit(1)
-    
-    # Load CloudFlare credentials only if not skipping CloudFlare
-    cf_api_token = None
-    if not args.skip_cloudflare:
-        try:
-            cf_api_token = config['Cloudflare']['api_token']
-            log_print("  > CloudFlare configuration loaded successfully.")
-        except KeyError as e:
-            log_print(f"  > Error: Missing key {e} in the configuration file.", file=sys.stderr)
-            log_print("  > Please ensure your config file has [Cloudflare] section with api_token.", file=sys.stderr)
-            sys.exit(1)
-
-    # --- 2. Initialize Clients ---
-    try:
-        ses_client = boto3.client(
-            "ses", 
-            region_name=aws_region,
-            aws_access_key_id=aws_access_key,
-            aws_secret_access_key=aws_secret_key
-        )
-        iam_client = boto3.client(
-            "iam",
-            aws_access_key_id=aws_access_key,
-            aws_secret_access_key=aws_secret_key
-        )
-        sts_client = boto3.client(
-            "sts",
-            aws_access_key_id=aws_access_key,
-            aws_secret_access_key=aws_secret_key
-        )
-        cf_client = None
-        if not args.skip_cloudflare:
-            cf_client = Cloudflare(api_token=cf_api_token)
-        aws_account_id = sts_client.get_caller_identity()["Account"]
-        if args.skip_cloudflare:
-            log_print("Successfully initialized AWS (SES, IAM, STS) clients.")
-        else:
-            log_print("Successfully initialized AWS (SES, IAM, STS) and CloudFlare clients.")
-        log_print(f"  > Using AWS Account ID: {aws_account_id}")
-        log_print(f"  > Using AWS Region: {aws_region}")
-    except Exception as e:
-        log_print(f"\nError initializing clients: {e}", file=sys.stderr)
-        sys.exit(1)
-
-    # --- 3. Validate Domain in CloudFlare ---
-    zone_id = None
-    if not args.skip_cloudflare:
-        log_print(f"\n[Step 2/7] Validating domain '{domain_name}' in CloudFlare...")
-        try:
-            zones_response = cf_client.zones.list(name=domain_name)
-            zones = zones_response.result
-            
-            if not zones:
-                log_print(f"  > Error: Domain '{domain_name}' not found in your CloudFlare account.", file=sys.stderr)
-                log_print("  > Please ensure the domain is added to CloudFlare before running this script.", file=sys.stderr)
-                sys.exit(1)
-            zone_id = zones[0].id
-            log_print(f"  > Success: Found CloudFlare Zone ID: {zone_id}")
-        except Exception as e:
-            log_print(f"  > Error fetching CloudFlare Zone ID: {e}", file=sys.stderr)
-            sys.exit(1)
-    else:
-        log_print(f"\n[Step 2/7] Skipping CloudFlare domain validation (--skip-cloudflare flag set)")
-
-    # --- 4. Set up SES Identities (Domain, DKIM, MAIL FROM) ---
-    ses_txt_token = None
-    dkim_tokens = None
-    smtp_user = None
-    smtp_pass = None
-    iam_user_name = None
-    
-    if not args.skip_ses:
-        log_print(f"\n[Step 3/7] Configuring SES Identities for '{domain_name}'...")
-        try:
-            ver_identity_resp = ses_client.verify_domain_identity(Domain=domain_name)
-            ses_txt_token = ver_identity_resp['VerificationToken']
-            log_print("  > SES domain verification token received.")
-
-            ver_dkim_resp = ses_client.verify_domain_dkim(Domain=domain_name)
-            dkim_tokens = ver_dkim_resp['DkimTokens']
-            log_print("  > SES DKIM tokens received.")
-
-            ses_client.set_identity_mail_from_domain(
-                Identity=domain_name,
-                MailFromDomain=mail_from_subdomain,
-                BehaviorOnMXFailure='UseDefaultValue'
-            )
-            log_print(f"  > SES MAIL FROM domain configured for '{mail_from_subdomain}'.")
-        except ClientError as e:
-            log_print(f"  > Error during SES configuration: {e}", file=sys.stderr)
-            sys.exit(1)
-
-        # --- 5. Create Dedicated IAM User and Policy ---
-        log_print(f"\n[Step 4/7] Creating dedicated IAM user and policy...")
-        iam_user_name = f"ses-sender-{domain_name.replace('.', '-')}"
-        policy_name = f"ses-send-only-{domain_name.replace('.', '-')}"
-        policy_arn = f"arn:aws:iam::{aws_account_id}:policy/{policy_name}"
-
-        try:
-            iam_client.create_user(UserName=iam_user_name)
-            log_print(f"  > IAM User '{iam_user_name}' created.")
-        except iam_client.exceptions.EntityAlreadyExistsException:
-            log_print(f"  > Info: IAM User '{iam_user_name}' already exists. Skipping creation.")
-
-        policy_document = {
-            "Version": "2012-10-17",
-            "Statement": [
-                {
-                    "Effect": "Allow",
-                    "Action": [
-                        "ses:SendRawEmail",
-                        "ses:SendEmail"
-                    ],
-                    "Resource": f"arn:aws:ses:{aws_region}:{aws_account_id}:identity/{domain_name}"
-                },
-                {
-                    "Effect": "Allow",
-                    "Action": [
-                        "ses:ListIdentities",
-                        "ses:GetIdentityVerificationAttributes",
-                        "ses:GetIdentityDkimAttributes"
-                    ],
-                    "Resource": "*"
-                }
-            ]
-        }
-        
-        try:
-            policy_response = iam_client.create_policy(
-                PolicyName=policy_name,
-                PolicyDocument=json.dumps(policy_document),
-                Description=f"Allows sending email only via SES for the domain {domain_name}"
-            )
-            iam_client.attach_user_policy(UserName=iam_user_name, PolicyArn=policy_response['Policy']['Arn'])
-            log_print(f"  > IAM Policy '{policy_name}' created and attached to user.")
-        except iam_client.exceptions.EntityAlreadyExistsException:
-            log_print(f"  > Info: IAM Policy '{policy_name}' already exists. Attaching to user.")
-            iam_client.attach_user_policy(UserName=iam_user_name, PolicyArn=policy_arn)
-
-        # --- 6. Generate SMTP Credentials for the new User ---
-        log_print(f"\n[Step 5/7] Generating SMTP credentials for user '{iam_user_name}'...")
-        try:
-            keys = iam_client.create_access_key(UserName=iam_user_name)
-            smtp_user = keys['AccessKey']['AccessKeyId']
-            smtp_pass = keys['AccessKey']['SecretAccessKey']
-            log_print("  > Success: SMTP credentials generated.")
-        except ClientError as e:
-            log_print(f"  > Error creating access key: {e}", file=sys.stderr)
-            log_print("  > Cannot proceed. No credentials to output.", file=sys.stderr)
-            sys.exit(1)
-    else:
-        log_print(f"\n[Step 3/7] Skipping SES identity setup (--skip-ses flag set)")
-        log_print(f"[Step 4/7] Skipping IAM user creation (--skip-ses flag set)")
-        log_print(f"[Step 5/7] Skipping SMTP credential generation (--skip-ses flag set)")
-
-    # --- 7. Create All DNS Records in CloudFlare ---
-    if not args.skip_cloudflare:
-        log_print(f"\n[Step 6/7] Creating all required DNS records in CloudFlare...")
-        if args.skip_ses:
-            log_print("  > Error: Cannot create Cloudflare DNS records without SES tokens.", file=sys.stderr)
-            log_print("  > Please run without --skip-ses to generate the required SES tokens first.", file=sys.stderr)
-            sys.exit(1)
-        
-        create_cf_record(cf_client, zone_id, 'TXT', f"_amazonses.{domain_name}", ses_txt_token)
-        for token in dkim_tokens:
-            create_cf_record(cf_client, zone_id, 'CNAME', f"{token}._domainkey.{domain_name}", f"{token}.dkim.amazonses.com")
-        if not args.skip_mx:
-            create_cf_record(cf_client, zone_id, 'MX', mail_from_subdomain, f"feedback-smtp.{aws_region}.amazonses.com", priority=10)
-        create_cf_record(cf_client, zone_id, 'TXT', mail_from_subdomain, '"v=spf1 include:amazonses.com ~all"')
-        create_cf_record(cf_client, zone_id, 'TXT', f"_dmarc.{domain_name}", f"v=DMARC1; p=none; rua=mailto:dmarc-reports@{domain_name};")
-        log_print("  > Note: DMARC record created with a 'none' policy. You can strengthen this to 'quarantine' or 'reject' later.")
-        if args.skip_mx:
-            log_print("  > Note: MX record skipped (optional for outgoing-only transactional email)")
-        
-        # Output DNS settings summary to log
-        log_print(f"\n  > DNS Records Created/Updated:")
-        record_num = 1
-        log_print(f"    {record_num}. TXT Record: _amazonses.{domain_name} = {ses_txt_token}")
-        record_num += 1
-        for token in dkim_tokens:
-            log_print(f"    {record_num}. CNAME Record: {token}._domainkey.{domain_name} -> {token}.dkim.amazonses.com")
-            record_num += 1
-        if not args.skip_mx:
-            log_print(f"    {record_num}. MX Record: {mail_from_subdomain} -> feedback-smtp.{aws_region}.amazonses.com (Priority: 10)")
-            record_num += 1
-        log_print(f"    {record_num}. TXT Record: {mail_from_subdomain} = \"v=spf1 include:amazonses.com ~all\"")
-        record_num += 1
-        log_print(f"    {record_num}. TXT Record: _dmarc.{domain_name} = v=DMARC1; p=none; rua=mailto:dmarc-reports@{domain_name};")
-    else:
-        log_print(f"\n[Step 6/7] Skipping Cloudflare DNS record creation (--skip-cloudflare flag set)")
-        if not args.skip_ses and ses_txt_token and dkim_tokens:
-            log_print(f"\n  > Required DNS Records (create these manually in your DNS provider):")
-            log_print(f"\n  {'='*70}")
-            log_print(f"  DNS RECORD #1 - Domain Verification (TXT)")
-            log_print(f"  {'='*70}")
-            log_print(f"  Type:    TXT")
-            log_print(f"  Name:    _amazonses.{domain_name}")
-            log_print(f"  Value:   {ses_txt_token}")
-            log_print(f"  TTL:     3600 (or your provider's default)")
-            log_print()
-            log_print(f"  {'='*70}")
-            log_print(f"  DNS RECORDS #2 - DKIM Signing (CNAME)")
-            log_print(f"  {'='*70}")
-            for i, token in enumerate(dkim_tokens, 1):
-                log_print(f"  Record {i}:")
-                log_print(f"    Type:    CNAME")
-                log_print(f"    Name:    {token}._domainkey.{domain_name}")
-                log_print(f"    Value:   {token}.dkim.amazonses.com")
-                log_print(f"    TTL:     3600 (or your provider's default)")
-                if i < len(dkim_tokens):
-                    log_print()
-            log_print()
-            record_num = 3
-            if not args.skip_mx:
-                log_print(f"  {'='*70}")
-                log_print(f"  DNS RECORD #{record_num} - MAIL FROM (MX)")
-                log_print(f"  {'='*70}")
-                log_print(f"  Type:    MX")
-                log_print(f"  Name:    {mail_from_subdomain}")
-                log_print(f"  Value:   feedback-smtp.{aws_region}.amazonses.com")
-                log_print(f"  Priority: 10")
-                log_print(f"  TTL:     3600 (or your provider's default)")
-                log_print(f"  Note:    Optional for outgoing-only transactional email")
-                log_print()
-                record_num += 1
-            log_print(f"  {'='*70}")
-            log_print(f"  DNS RECORD #{record_num} - SPF (TXT)")
-            log_print(f"  {'='*70}")
-            log_print(f"  Type:    TXT")
-            log_print(f"  Name:    {mail_from_subdomain}")
-            log_print(f"  Value:   \"v=spf1 include:amazonses.com ~all\"")
-            log_print(f"  TTL:     3600 (or your provider's default)")
-            log_print()
-            record_num += 1
-            log_print(f"  {'='*70}")
-            log_print(f"  DNS RECORD #{record_num} - DMARC (TXT)")
-            log_print(f"  {'='*70}")
-            log_print(f"  Type:    TXT")
-            log_print(f"  Name:    _dmarc.{domain_name}")
-            log_print(f"  Value:   v=DMARC1; p=none; rua=mailto:dmarc-reports@{domain_name};")
-            log_print(f"  TTL:     3600 (or your provider's default)")
-            log_print(f"  Note:    DMARC is set to 'none' policy. You can strengthen this to")
-            log_print(f"           'quarantine' or 'reject' later.")
-            log_print(f"  {'='*70}")
-
-    # --- 8. Output Final Credentials and Instructions ---
-    log_print("\n--- ✅ Provisioning Complete! ✅ ---")
-    if not args.skip_ses and smtp_user and smtp_pass:
-        log_print("\n[Step 7/7] Your application credentials are listed below.")
-        log_print("\n" + "="*60)
-        log_print("      SAVE THESE CREDENTIALS NOW. YOU CANNOT RETRIEVE THE      ")
-        log_print("             SECRET KEY AGAIN AFTER THIS.                      ")
-        log_print("="*60)
-        log_print()
-        log_print("AWS ACCESS KEYS (for programmatic access):")
-        log_print(f"  AWS_ACCESS_KEY_ID:     {smtp_user}")
-        log_print(f"  AWS_SECRET_ACCESS_KEY: {smtp_pass}")
-        log_print(f"  AWS_REGION:            {aws_region}")
-        log_print()
-        log_print("SES SMTP CREDENTIALS (for email sending):")
-        log_print(f"  SES SMTP Endpoint:     email-smtp.mail.{aws_region}.amazonaws.com")
-        log_print(f"  SMTP Username:         {smtp_user}")
-        log_print(f"  SMTP Password:         {smtp_pass}")
-        log_print()
-        log_print("Fluentmail credentials (paste into WordPress Config):")
-        log_print(f"define('FLUENTMAIL_AWS_ACCESS_KEY_ID', '{smtp_user}');")
-        log_print(f"define('FLUENTMAIL_AWS_SECRET_ACCESS_KEY', '{smtp_pass}');")
-        log_print()
-        log_print("="*60)
-    else:
-        log_print("\n[Step 7/7] Skipping credential output (--skip-ses flag set)")
->>>>>>> 94e49571
 
     # Print credentials and instructions
     print_credentials(
